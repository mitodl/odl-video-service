--- conflicted
+++ resolved
@@ -147,14 +147,8 @@
           Uploaded {formattedCreation}
         </span>
         <span className="actions">
-<<<<<<< HEAD
-          <Button className="edit mdc-button--raised" onClick={this.openDialog}>
+          <Button className="edit mdc-button--raised" onClick={this.openDialog} disabled={!editable}>
             <span className="material-icons">edit</span> Edit
-=======
-          <Button className="edit" onClick={this.openDialog} disabled={!editable}>
-            Edit
-            <span className="material-icons">mode-edit</span>
->>>>>>> bbad3e26
           </Button>
           <Button className="share mdc-button--raised">
             <span className="material-icons">share</span> Share
